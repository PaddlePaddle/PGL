--- conflicted
+++ resolved
@@ -39,6 +39,7 @@
 
 ## 特性
 
+
 #### <a href=#纯GPU框架的加速体验> 🚀 纯GPU框架的加速体验 </a>
 
 #### <a href=#一键式配置化的复杂GNN模型支持>  📦 一键式配置化的复杂GNN模型支持 </a>
@@ -70,11 +71,7 @@
 <details><summary>&emsp;GNN配置</summary>
 </details>
 
-<<<<<<< HEAD
 ### 提供丰富场景化解决方案 
-=======
-IMAGE_NAME=pglbox:cuda11.0-cudnn8-v1.0
->>>>>>> 67258d3d
 
 下面我们给出若干使用**PGLBox**来完成的场景化案例，用户跟随场景教程，替换数据以及配置，即可完成相应的模型训练和部署。
 
