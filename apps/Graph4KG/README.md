<h2 align="center">Graph4KG: A PaddlePaddle-based toolkit for Knowledge Representation Learning</h2>
<p align="center">
  <a href="https://ogb.stanford.edu/docs/lsc/wikikg90mv2/"><img src="https://img.shields.io/badge/KDD--CUP-2021-brightgreen"></a>
  <a href="https://arxiv.org/abs/2107.01892"><img src="http://img.shields.io/badge/Paper-PDF-59d.svg"></a> 
  </a>
</p>

## Overview

Graph4KG is a flexible framework to learn embeddings of entities and relations in KGs, which supports training on massive KGs. The features are as follows:

<h2 align="center">
<img align="center"  src="./architecture.png" alt="architecture" width = "600" height = "225">
</h2>

- Batch Pre-loading. This overlaps the time of loading batch data for next step and GPU computations of current step.
- Storage and Computation Separation. Entity embeddings are stored on the disk and loaded in the mmap mode, while computations are conducted with GPUs. 
- Asynchroneous Gradient Update. This also overlaps the computation time and gradient update time. In this case, there is at most four-step delay for gradient update. As KGs are always sparse, this asynchrony will not hurt performance.

Besides, it provides [the 1st place solution](https://ogb.stanford.edu/kddcup2021/results/#final_wikikg90m) in KDD Cup 2021.


## Requirements

<<<<<<< HEAD
 - paddlepaddle-gpu>=2.3rc
=======
 - paddlepaddle-gpu>=2.2.1
>>>>>>> 7e6affc6
 - pgl
 - ogb==1.3.1 (optional for wikikg2 and WikiKG90M)

paddle建议使用最新develop版本。

## Models

- [x] TransE 
- [x] DistMult
- [x] ComplEx
- [x] RotatE
- [x] OTE

You can implement your score function in ```models/score_func.py```. Besides shallow methods, CNN and GNN based methods are coming soon.

**Negative Sampling**: Negative samples are constructed by randomly replacing head or tail entities with other entities. Here we implement three uniform sampling strategies.
- ``full``: Randomly sample entities from all entities in KGs.
- ``batch``: Randomly sample entities from entities arises in the same batch.
- ``chunk``: Randomly sample entities from all entities in KGs. Besides, triplets in a batch are divided into K chunks and each chunk shares the same collection of negative samples.

**Dimension**: ``embed_dim`` in ``config.py`` denoteds the dimension of real embeddings. Graph4KG will assign entity embeddings' dimension as ``embed_dim * 2`` for complex methods like RotatE and ComplEx, and as ``embed_dim * 4`` for quaternion methods like QuatE.

## Datasets

- [x] FB15k
- [x] FB15k-237
- [x] WN18
- [x] WN18RR
- [x] ogbl-wikikg2
- [x] WikiKG90M

Furthermore, other datasets formated as follows per line are also supported. You can add such new dataset in ```dataset/reader.py```.
```text
HEAD_ENTITY\tRELATION\tTAIL_ENTITY\n
```

## Examples

Scripts of different training settings are provided, including 
- [x] single-GPU
- [x] mix-CPU-GPU + async-update

```bash
# download datasets
sh examples/download.sh

# FB15k
sh examples/fb15k.sh

# FB15k-237
sh examples/fb15k237.sh

# WN18
sh examples/wn18.sh

# WN18RR
sh examples/wn18rr.sh

# WikiKG90M
sh examples/wikikg90m.sh
```

## Results

### MRR of single GPU version

| Model | FB15k | FB15k-237 | WN18 | WN18RR |
| --- | --- | --- | --- | --- |
| TransE | 0.655 | 0.316 | 0.571 | 0.189 |
| DistMult | 0.746 | 0.322 | 0.823 | 0.441 | 
| ComplEx | 0.808 | 0.324 | 0.922 | 0.464 | 
| RotatE | 0.736 | 0.225 | 0.947 | 0.469 | 
| OTE | 0.617 | 0.299 | 0.812 | 0.466 | 

### MRR of Mix CPU and GPU version

| Model | FB15k | FB15k-237 | WN18 | WN18RR |
| --- | --- | --- | --- | --- |
| TransE | 0.648 | 0.315 | 0.568| 0.187 |
| DistMult | 0.744 | 0.305 | 0.822 | 0.441 | 
| ComplEx | 0.789 | 0.312 | 0.925 | 0.464 | 
| RotatE | 0.589 | 0.286 | 0.943 |  0.463 |
| OTE | 0.512 | 0.297 | 0.656 | 0.302 | 

### MRR of WikiKG90M
| Model | MRR |
| --- | --- |
| TransE | 0.85 |
| RotatE | 0.88 |
| OTE | 0.89 |<|MERGE_RESOLUTION|>--- conflicted
+++ resolved
@@ -22,11 +22,7 @@
 
 ## Requirements
 
-<<<<<<< HEAD
  - paddlepaddle-gpu>=2.3rc
-=======
- - paddlepaddle-gpu>=2.2.1
->>>>>>> 7e6affc6
  - pgl
  - ogb==1.3.1 (optional for wikikg2 and WikiKG90M)
 
