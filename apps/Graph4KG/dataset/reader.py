--- conflicted
+++ resolved
@@ -307,15 +307,11 @@
         dataset = WikiKG2Dataset(data_path)
     elif data_name in ['FB15k-237', 'WN18RR', 'FB15k', 'wn18']:
         dataset = TripletDataset(
-<<<<<<< HEAD
-            data_path, data_name, map_to_id=True, load_dict=True)
-=======
             data_path,
             data_name,
             map_to_id=True,
             load_dict=use_dict,
             kv_mode=kv_mode)
->>>>>>> 5cc4d814
     else:
         raise NotImplementedError('Please add %s to read_trigraph function '
                                   'in dataset/reader.py to load this dataset' %
