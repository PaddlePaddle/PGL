# Copyright (c) 2020 PaddlePaddle Authors. All Rights Reserved.
#
# Licensed under the Apache License, Version 2.0 (the "License");
# you may not use this file except in compliance with the License.
# You may obtain a copy of the License at
#
#     http://www.apache.org/licenses/LICENSE-2.0
#
# Unless required by applicable law or agreed to in writing, software
# distributed under the License is distributed on an "AS IS" BASIS,
# WITHOUT WARRANTIES OR CONDITIONS OF ANY KIND, either express or implied.
# See the License for the specific language governing permissions and
# limitations under the License.

import numpy as np
import paddle
<<<<<<< HEAD
from paddle.fluid.framework import Variable
=======
from paddle.common_ops_import import Variable
>>>>>>> a67b9c3a

from pgl.utils import op


def check_is_tensor(*data):
    """Check if the given datas have paddle.Tensor
    """
    for d in data:
        if isinstance(d, paddle.Tensor) or isinstance(d, Variable):
            return True
    return False


<<<<<<< HEAD
=======
def scatter(x, index, updates, overwrite=True, name=None):
    """
    **Scatter Layer**
    Output is obtained by updating the input on selected indices based on updates.
    
    .. code-block:: python
    
        import numpy as np
        #input:
        x = np.array([[1, 1], [2, 2], [3, 3]])
        index = np.array([2, 1, 0, 1])
        # shape of updates should be the same as x
        # shape of updates with dim > 1 should be the same as input
        updates = np.array([[1, 1], [2, 2], [3, 3], [4, 4]])
        overwrite = False
        # calculation:
        if not overwrite:
            for i in range(len(index)):
                x[index[i]] = np.zeros((2))
        for i in range(len(index)):
            if (overwrite):
                x[index[i]] = updates[i]
            else:
                x[index[i]] += updates[i]
        # output:
        out = np.array([[3, 3], [6, 6], [1, 1]])
        out.shape # [3, 2]
    **NOTICE**: The order in which updates are applied is nondeterministic, 
    so the output will be nondeterministic if index contains duplicates.
    Args:
        x (Tensor): The input N-D Tensor with ndim>=1. Data type can be float32, float64.
        index (Tensor): The index 1-D Tensor. Data type can be int32, int64. The length of index cannot exceed updates's length, and the value in index cannot exceed input's length.
        updates (Tensor): update input with updates parameter based on index. shape should be the same as input, and dim value with dim > 1 should be the same as input.
        overwrite (bool): The mode that updating the output when there are same indices. 
          If True, use the overwrite mode to update the output of the same index,
          if False, use the accumulate mode to update the output of the same index.Default value is True.
        name(str, optional): The default value is None. Normally there is no need for user to set this property.  For more information, please refer to :ref:`api_guide_Name` .
 
    Returns:
        Tensor: The output is a Tensor with the same shape as x.
    Examples:
        .. code-block:: python
            
            import paddle
            x = paddle.to_tensor([[1, 1], [2, 2], [3, 3]], dtype='float32')
            index = paddle.to_tensor([2, 1, 0, 1], dtype='int64')
            updates = paddle.to_tensor([[1, 1], [2, 2], [3, 3], [4, 4]], dtype='float32')
  
            output1 = paddle.scatter(x, index, updates, overwrite=False)
            # [[3., 3.],
            #  [6., 6.],
            #  [1., 1.]]
            output2 = paddle.scatter(x, index, updates, overwrite=True)
            # CPU device:
            # [[3., 3.],
            #  [4., 4.],
            #  [1., 1.]]
            # GPU device maybe have two results because of the repeated numbers in index
            # result 1:
            # [[3., 3.],
            #  [4., 4.],
            #  [1., 1.]]
            # result 2:
            # [[3., 3.],
            #  [2., 2.],
            #  [1., 1.]]
    """
    return paddle.scatter(x, index, updates, overwrite, name)


>>>>>>> a67b9c3a
def generate_segment_id_from_index(index):
    if check_is_tensor(index):
        zeros = paddle.zeros(index[-1] + 1, dtype="int32")
        index = index[:-1]
        segments = paddle.scatter(
            zeros, index, paddle.ones_like(
                index, dtype="int32"))
        segments = paddle.cumsum(segments)[:-1] - 1
        return segments
    else:
        segments = np.zeros(index[-1] + 1, dtype="int32")
        index = index[:-1]
        segments[index] += 1
        segments = np.cumsum(segments)[:-1] - 1
        return segments


def maybe_num_nodes(edges):
    """Guess the number of nodes from edges
    
    Args:

        edges: numpy.ndarry of paddle.Tensor

    Return:

        An int or paddle.Tensor about the number of nodes.
    """
    if isinstance(edges, Variable):
        return paddle.max(edges) + 1

    if len(edges) == 0:
        return 0

    if check_is_tensor(edges):
        return paddle.max(edges) + 1
    else:
        return np.max(edges) + 1


def unique_segment(data, dtype="int64"):
    """Return Segment Id from data
    """
    unique, index = paddle.unique(data, return_inverse=True, dtype=dtype)
    return unique, index


def graph_send_recv(x, src_index, dst_index, pool_type="sum"):
    """This method combines the send and recv function in different pool_type.

    Now, this method only supports default copy send function, and built-in receive pool_type
    function ('sum', 'mean', 'max', 'min').

    Args:

        x (Tensor): The input tensor, and the available data type is float32, float64, int32, int64.

        src_index (Tensor): An 1-D tensor, and the available data type is int32, int64.

        dst_index (Tensor): An 1-D tensor, and should have the same shape as `src_index`. 
                            The available data type is int32, int64. 

        pool_type (str): The pooling type of graph_send_recv, including `sum`, `mean`, 
                         `max`, `min`. Default value is `sum`.

    Returns:

        out (Tensor): The output tensor, should have the same shape and same dtype as input tensor `x`.

    """

    # TODO:@ZHUI add support for 'mean', 'max', 'min' pool_type.
    assert pool_type == "sum", "Only implement 'sum' pool_type function right now. Maybe you can update PaddlePaddle version to fix this problem."

    def send(message_func, src_feat):
        src_feat_temp = {}
        if src_feat is not None:
            assert isinstance(src_feat,
                              dict), "The input src_feat must be a dict"
            src_feat_temp.update(src_feat)
        src_feat = op.RowReader(src_feat_temp, src_index)
        msg = message_func(src_feat)
        return msg

    def _sum_recv(feat):
        output_dim = feat.shape[-1]
        init_output = paddle.zeros(
            shape=[x.shape[0], output_dim], dtype=feat.dtype)
        final_output = paddle.scatter(
            init_output, dst_index, feat, overwrite=False)
        return final_output

    msg = send(lambda sf: {"msg": sf["h"]}, src_feat={"h": x})

    return eval("_%s_recv" % pool_type)(msg["msg"])<|MERGE_RESOLUTION|>--- conflicted
+++ resolved
@@ -14,11 +14,7 @@
 
 import numpy as np
 import paddle
-<<<<<<< HEAD
-from paddle.fluid.framework import Variable
-=======
 from paddle.common_ops_import import Variable
->>>>>>> a67b9c3a
 
 from pgl.utils import op
 
@@ -32,8 +28,6 @@
     return False
 
 
-<<<<<<< HEAD
-=======
 def scatter(x, index, updates, overwrite=True, name=None):
     """
     **Scatter Layer**
@@ -104,7 +98,6 @@
     return paddle.scatter(x, index, updates, overwrite, name)
 
 
->>>>>>> a67b9c3a
 def generate_segment_id_from_index(index):
     if check_is_tensor(index):
         zeros = paddle.zeros(index[-1] + 1, dtype="int32")
