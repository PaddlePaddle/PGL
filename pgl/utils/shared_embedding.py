--- conflicted
+++ resolved
@@ -28,11 +28,7 @@
     curr_dev = paddle.device.get_device()
     select_gpu = os.getenv("FLAGS_selected_gpus", "0")
     paddle.set_flags({
-<<<<<<< HEAD
-        'FLAGS_selected_gpus': os.getenv("FLAGS_selected_gpus", 0)
-=======
         'FLAGS_selected_gpus': os.getenv("FLAGS_selected_gpus", "0")
->>>>>>> a67b9c3a
     })
     if "gpu" in curr_dev and select_gpu != curr_dev.split(":")[-1]:
         paddle.set_device("gpu:" + select_gpu)
